--- conflicted
+++ resolved
@@ -43,11 +43,8 @@
 #include <CL/cl_d3d11.h>
 #endif
 
-<<<<<<< HEAD
-=======
-
-
->>>>>>> ed2e48f6
+
+
 #define message(...)    // fprintf(stderr, __VA_ARGS__)
 #define error(...)  fprintf(stderr, __VA_ARGS__)
 
@@ -242,7 +239,6 @@
     const char *extension = "cl_khr_gl_sharing";
     int clDeviceUsed = findExtensionSupportedDevice(clDevices, numDevices,
                                                     extension);
-<<<<<<< HEAD
 
     if (clDeviceUsed < 0) {
         error("No device found that supports CL/GL context sharing\n");
@@ -255,25 +251,10 @@
 
 #endif   // not __APPLE__
 
-=======
-
-    if (clDeviceUsed < 0) {
-        error("No device found that supports CL/GL context sharing\n");
-        delete[] clDevices;
-        return false;
-    }
-
-    _clContext = clCreateContext(props, 1, &clDevices[clDeviceUsed],
-                                 NULL, NULL, &ciErrNum);
-
-#endif   // not __APPLE__
-
->>>>>>> ed2e48f6
     if (ciErrNum != CL_SUCCESS) {
         error("Error %d in clCreateContext\n", ciErrNum);
         delete[] clDevices;
         return false;
-<<<<<<< HEAD
     }
 
     _clCommandQueue = clCreateCommandQueue(_clContext, clDevices[clDeviceUsed],
@@ -314,48 +295,6 @@
         return false;
     }
 
-=======
-    }
-
-    _clCommandQueue = clCreateCommandQueue(_clContext, clDevices[clDeviceUsed],
-                                    0, &ciErrNum);
-    delete[] clDevices;
-    if (ciErrNum != CL_SUCCESS) {
-        error("Error %d in clCreateCommandQueue\n", ciErrNum);
-        return false;
-    }
-    return true;
-}
-
-// ---------------------------------------------------------------------------
-
-bool
-CLD3D11DeviceContext::Initialize(ID3D11DeviceContext *d3dDeviceContext) {
-
-#if defined(OPENSUBDIV_HAS_DX11SDK)
-    _d3dDeviceContext = d3dDeviceContext;
-
-    cl_int ciErrNum;
-    cl_platform_id cpPlatform = findPlatform();
-
-    ID3D11Device *device;
-    d3dDeviceContext->GetDevice(&device);
-
-    cl_context_properties props[] = {
-        CL_CONTEXT_D3D11_DEVICE_KHR, (cl_context_properties)device,
-        CL_CONTEXT_PLATFORM, (cl_context_properties)cpPlatform,
-        0
-    };
-
-    // get the number of GPU devices available to the platform
-    cl_uint numDevices = 0;
-    clGetDeviceIDs(cpPlatform, CL_DEVICE_TYPE_GPU, 0, NULL, &numDevices);
-    if (numDevices == 0) {
-        error("No CL GPU device found.\n");
-        return false;
-    }
-
->>>>>>> ed2e48f6
     // create the device list
     cl_device_id *clDevices = new cl_device_id[numDevices];
     clGetDeviceIDs(cpPlatform, CL_DEVICE_TYPE_GPU, numDevices, clDevices, NULL);
