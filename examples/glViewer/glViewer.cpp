--- conflicted
+++ resolved
@@ -856,11 +856,7 @@
 	const std::string glslVersionStr = get_shader_version_include();
     const char *glslVersion = glslVersionStr.c_str();
 
-<<<<<<< HEAD
-    if (desc.first.GetType() == Descriptor::QUADS or
-        desc.first.GetType() == Descriptor::TRIANGLES) {
-        sconfig->vertexShader.source = shaderSource();
-=======
+
     // legacy gregory patch requires OSD_MAX_VALENCE and OSD_NUM_ELEMENTS defined
     if (effectDesc.desc.GetType() == Descriptor::GREGORY or
         effectDesc.desc.GetType() == Descriptor::GREGORY_BOUNDARY) {
@@ -875,8 +871,7 @@
 
     if (effectDesc.desc.GetType() == Descriptor::QUADS or
         effectDesc.desc.GetType() == Descriptor::TRIANGLES) {
-        sconfig->vertexShader.source = shaderSource;
->>>>>>> a0e3b59a
+        sconfig->vertexShader.source = shaderSource();
         sconfig->vertexShader.version = glslVersion;
         sconfig->vertexShader.AddDefine("VERTEX_SHADER");
     } else {
